{
  "name": "@lit-examples/nextjs",
  "version": "0.1.0",
  "private": true,
  "scripts": {
    "dev": "next dev",
    "build": "next build",
    "start": "next start",
    "lint": "next lint"
  },
  "dependencies": {
<<<<<<< HEAD
    "@lit-labs/nextjs": "file:../../packages/labs/nextjs",
    "@lit-labs/react": "file:../../packages/labs/react",
    "@types/node": "18.11.11",
    "@types/react": "18.0.26",
    "@types/react-dom": "18.0.9",
    "eslint": "8.29.0",
    "eslint-config-next": "13.0.6",
    "lit": "file:../../packages/lit",
    "next": "13.0.6",
    "react": "18.2.0",
    "react-dom": "18.2.0",
    "typescript": "~5.2.0"
=======
    "@lit-labs/nextjs": "*",
    "@lit-labs/react": "*",
    "@types/node": "^18.11.11",
    "@types/react": "^18.0.26",
    "@types/react-dom": "^18.0.9",
    "eslint": "^8.29.0",
    "eslint-config-next": "^13.0.6",
    "lit": "*",
    "next": "^13.0.6",
    "react": "^18.2.0",
    "react-dom": "^18.2.0",
    "typescript": "~4.9.3"
>>>>>>> f15fbfbd
  }
}<|MERGE_RESOLUTION|>--- conflicted
+++ resolved
@@ -9,20 +9,6 @@
     "lint": "next lint"
   },
   "dependencies": {
-<<<<<<< HEAD
-    "@lit-labs/nextjs": "file:../../packages/labs/nextjs",
-    "@lit-labs/react": "file:../../packages/labs/react",
-    "@types/node": "18.11.11",
-    "@types/react": "18.0.26",
-    "@types/react-dom": "18.0.9",
-    "eslint": "8.29.0",
-    "eslint-config-next": "13.0.6",
-    "lit": "file:../../packages/lit",
-    "next": "13.0.6",
-    "react": "18.2.0",
-    "react-dom": "18.2.0",
-    "typescript": "~5.2.0"
-=======
     "@lit-labs/nextjs": "*",
     "@lit-labs/react": "*",
     "@types/node": "^18.11.11",
@@ -34,7 +20,6 @@
     "next": "^13.0.6",
     "react": "^18.2.0",
     "react-dom": "^18.2.0",
-    "typescript": "~4.9.3"
->>>>>>> f15fbfbd
+    "typescript": "~5.2.0"
   }
 }