--- conflicted
+++ resolved
@@ -62,12 +62,8 @@
   "dependencies": {
     "@lit-internal/tests": "0.0.0",
     "@lit-labs/analyzer": "^0.2.0",
-<<<<<<< HEAD
-    "@lit-labs/gen-utils": "^0.0.1",
+    "@lit-labs/gen-utils": "^0.1.0",
     "@types/react": "^18.0.17"
-=======
-    "@lit-labs/gen-utils": "^0.1.0"
->>>>>>> 00b8c564
   },
   "devDependencies": {
     "@lit-internal/tests": "^0.0.0"
