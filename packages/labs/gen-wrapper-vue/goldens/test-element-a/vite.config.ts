import vue from '@vitejs/plugin-vue';
import typescript from '@rollup/plugin-typescript';

// https://vitejs.dev/config/
export default {
  build: {
    rollupOptions: {
      // Ensures no deps are bundled with build.
<<<<<<< HEAD
      // Source paths are expected to start with `./` or `/`.
      external: (id: string, parent: string, isResolved: boolean) =>
        !isResolved && !id.match(/^\.?\//),
      input: [
        './src/ElementA.vue',
        './src/ElementEvents.vue',
        './src/ElementProps.vue',
        './src/ElementSlots.vue',
      ],
      preserveModules: true,
=======
      // Source paths are expected to start with `./` or `/` but may be
      // `x:` on Windows.
      external: (id: string) => !id.match(/^((\w:)|(\.?[\\/]))/),
      input: ['./src/ElementA.vue'],
      preserveModules: false,
>>>>>>> 0af4e79b
      preserveEntrySignatures: true,
      output: {
        format: 'es',
        entryFileNames: ({name}) => `${name}.js`,
        dir: './',
        sourcemap: true,
      },
    },
    outDir: './',
  },
  plugins: [vue(), typescript()],
};<|MERGE_RESOLUTION|>--- conflicted
+++ resolved
@@ -5,11 +5,9 @@
 export default {
   build: {
     rollupOptions: {
-      // Ensures no deps are bundled with build.
-<<<<<<< HEAD
-      // Source paths are expected to start with `./` or `/`.
-      external: (id: string, parent: string, isResolved: boolean) =>
-        !isResolved && !id.match(/^\.?\//),
+      // Source paths are expected to start with `./` or `/` but may be
+      // `x:` on Windows.
+      external: (id: string) => !id.match(/^((\w:)|(\.?[\\/]))/),
       input: [
         './src/ElementA.vue',
         './src/ElementEvents.vue',
@@ -17,13 +15,6 @@
         './src/ElementSlots.vue',
       ],
       preserveModules: true,
-=======
-      // Source paths are expected to start with `./` or `/` but may be
-      // `x:` on Windows.
-      external: (id: string) => !id.match(/^((\w:)|(\.?[\\/]))/),
-      input: ['./src/ElementA.vue'],
-      preserveModules: false,
->>>>>>> 0af4e79b
       preserveEntrySignatures: true,
       output: {
         format: 'es',
