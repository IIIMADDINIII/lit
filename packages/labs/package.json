--- conflicted
+++ resolved
@@ -17,28 +17,13 @@
       "development": "./development/index.js",
       "default": "./index.js"
     },
-<<<<<<< HEAD
-    "./controllers/updating-controller.js": {
-      "development": "./development/controllers/updating-controller.js",
-      "default": "./controllers/updating-controller.js"
-    }
-  },
-  "files": [
-    "/controllers/",
-    "/src/",
-    "!/src/test/",
-    "/controllers/updating-controller.d.ts",
-    "/controllers/updating-controller.d.ts.map",
-    "/controllers/updating-controller.js",
-    "/controllers/updating-controller.js.map"
-  ],
-  "scripts": {
-    "build": "npm run clean && tsc && rollup -c",
-    "clean": "rm -rf index.{js,js.map,d.ts} controllers/ development/",
-=======
     "./callbacks/": {
       "development": "./development/callbacks/",
       "default": "./callbacks/"
+    },
+    "./controllers/": {
+      "development": "./development/controllers/",
+      "default": "./controllers/"
     }
   },
   "files": [
@@ -48,12 +33,12 @@
     "/index.d.ts.map",
     "/index.js",
     "/index.js.map",
-    "/callbacks/"
+    "/callbacks/",
+    "/controllers/"
   ],
   "scripts": {
     "build": "npm run clean && tsc && rollup -c",
-    "clean": "rm -rf index.{js,js.map,d.ts} callbacks/ development/",
->>>>>>> ef6e39f5
+    "clean": "rm -rf index.{js,js.map,d.ts} callbacks/ controllers/ development/",
     "dev": "scripts/dev.sh",
     "build:ts": "tsc",
     "build:ts:watch": "tsc --watch",
