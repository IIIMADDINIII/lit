--- conflicted
+++ resolved
@@ -1,14 +1,11 @@
 # Change Log
 
-<<<<<<< HEAD
-=======
 ## 2.0.1
 
 ### Patch Changes
 
 - [#4097](https://github.com/lit/lit/pull/4097) [`364650d0`](https://github.com/lit/lit/commit/364650d0a3a8f873249e39dacf17ac9e3343b89b) - Fix type regression to prefer provided event handler prop type over React's built-in handler type.
 
->>>>>>> bd02b705
 ## 2.0.0
 
 ### Major Changes
