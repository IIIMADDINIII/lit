/**
 * @license
 * Copyright 2018 Google LLC
 * SPDX-License-Identifier: BSD-3-Clause
 */

const NODE_MODE = false;

// Match a prop name to a typed event callback by
// adding an Event type as an expected property on a string.
export type EventName<T extends Event = Event> = string & {
  __event_type: T;
};

// A key value map matching React prop names to event names
type EventNames = Record<string, EventName | string>;

// A map of expected event listener types based on EventNames
type EventListeners<R extends EventNames> = {
  [K in keyof R]: R[K] extends EventName
    ? (e: R[K]['__event_type']) => void
    : (e: Event) => void;
};

type ReactProps<I, E> = Omit<React.HTMLAttributes<I>, keyof E>;
type ElementWithoutPropsOrEventListeners<I, E> = Omit<
  I,
  keyof E | keyof ReactProps<I, E>
>;

// Props the user is allowed to use, includes standard attributes, children,
// ref, as well as special event and element properties.
export type WebComponentProps<
  I extends HTMLElement,
  E extends EventNames = {}
> = Partial<
  ReactProps<I, E> &
    ElementWithoutPropsOrEventListeners<I, E> &
    EventListeners<E>
>;

// Props used by this component wrapper. This is the WebComponentProps and the
// special `__forwardedRef` property. Note, this ref is special because
// it's both needed in this component to get access to the rendered element
// and must fulfill any ref passed by the user.
type ReactComponentProps<
  I extends HTMLElement,
  E extends EventNames = {}
> = WebComponentProps<I, E> & {
  __forwardedRef: React.Ref<I>;
};

export type ReactWebComponent<
  I extends HTMLElement,
  E extends EventNames = {}
> = React.ForwardRefExoticComponent<
  React.PropsWithoutRef<WebComponentProps<I, E>> & React.RefAttributes<I>
>;

interface Options<I extends HTMLElement, E extends EventNames = {}> {
  tagName: string;
  elementClass: Constructor<I>;
  react: typeof window.React;
  events?: E;
  displayName?: string;
}

type Constructor<T> = {new (): T};

const DEV_MODE = true;

const reservedReactProperties = new Set([
  'children',
  'localName',
  'ref',
  'style',
  'className',
]);

const listenedEvents: WeakMap<
  Element,
  Map<string, EventListenerObject>
> = new WeakMap();

/**
 * Adds an event listener for the specified event to the given node. In the
 * React setup, there should only ever be one event listener. Thus, for
 * efficiency only one listener is added and the handler for that listener is
 * updated to point to the given listener function.
 */
const addOrUpdateEventListener = (
  node: Element,
  event: string,
  listener: (event?: Event) => void
) => {
  let events = listenedEvents.get(node);
  if (events === undefined) {
    listenedEvents.set(node, (events = new Map()));
  }
  let handler = events.get(event);
  if (listener !== undefined) {
    // If necessary, add listener and track handler
    if (handler === undefined) {
      events.set(event, (handler = {handleEvent: listener}));
      node.addEventListener(event, handler);
      // Otherwise just update the listener with new value
    } else {
      handler.handleEvent = listener;
    }
    // Remove listener if one exists and value is undefined
  } else if (handler !== undefined) {
    events.delete(event);
    node.removeEventListener(event, handler);
  }
};

/**
 * Sets properties and events on custom elements. These properties and events
 * have been pre-filtered so we know they should apply to the custom element.
 */
const setProperty = <E extends Element>(
  node: E,
  name: string,
  value: unknown,
  old: unknown,
  events?: EventNames
) => {
  const event = events?.[name];
  if (event !== undefined && value !== old) {
    // Dirty check event value.
    addOrUpdateEventListener(node, event, value as (e?: Event) => void);
    return;
  }

  // Note, the attribute removal here for `undefined` and `null` values is done
  // to match React's behavior on non-custom elements. It needs special
  // handling because it does not match platform behavior.  For example,
  // setting the `id` property to `undefined` sets the attribute to the string
  // "undefined." React "fixes" that odd behavior and the code here matches
  // React's convention.
  if (
    (value === undefined || value === null) &&
    name in HTMLElement.prototype
  ) {
    node.removeAttribute(name);
    return;
  }

  // But don't dirty check properties; elements are assumed to do this.
  node[name as keyof E] = value as E[keyof E];
};

// Set a React ref. Note, there are 2 kinds of refs and there's no built in
// React API to set a ref.
const setRef = (ref: React.Ref<unknown>, value: Element | null) => {
  if (typeof ref === 'function') {
    ref(value);
  } else {
    (ref as {current: Element | null}).current = value;
  }
};

/**
 * Creates a React component for a custom element. Properties are distinguished
 * from attributes automatically, and events can be configured so they are
 * added to the custom element as event listeners.
 *
 * @param options An options bag containing the parameters needed to generate
 * a wrapped web component.
 *
 * @param options.react The React module, typically imported from the `react` npm
 * package.
 * @param options.tagName The custom element tag name registered via
 * `customElements.define`.
 * @param options.elementClass The custom element class registered via
 * `customElements.define`.
 * @param options.events An object listing events to which the component can listen. The
 * object keys are the event property names passed in via React props and the
 * object values are the names of the corresponding events generated by the
 * custom element. For example, given `{onactivate: 'activate'}` an event
 * function may be passed via the component's `onactivate` prop and will be
 * called when the custom element fires its `activate` event.
 * @param options.displayName A React component display name, used in debugging
 * messages. Default value is inferred from the name of custom element class
 * registered via `customElements.define`.
 */
export function createComponent<
  I extends HTMLElement,
  E extends EventNames = {}
>(options: Options<I, E>): ReactWebComponent<I, E>;
/**
 * @deprecated Use `createComponent(options)` instead of individual arguments.
 *
 * Creates a React component for a custom element. Properties are distinguished
 * from attributes automatically, and events can be configured so they are
 * added to the custom element as event listeners.
 *
 * @param React The React module, typically imported from the `react` npm
 * package.
 * @param tagName The custom element tag name registered via
 * `customElements.define`.
 * @param elementClass The custom element class registered via
 * `customElements.define`.
 * @param events An object listing events to which the component can listen. The
 * object keys are the event property names passed in via React props and the
 * object values are the names of the corresponding events generated by the
 * custom element. For example, given `{onactivate: 'activate'}` an event
 * function may be passed via the component's `onactivate` prop and will be
 * called when the custom element fires its `activate` event.
 * @param displayName A React component display name, used in debugging
 * messages. Default value is inferred from the name of custom element class
 * registered via `customElements.define`.
 */
export function createComponent<
  I extends HTMLElement,
  E extends EventNames = {}
>(
  ReactOrOptions: typeof window.React,
  tagName: string,
  elementClass: Constructor<I>,
  events?: E,
  displayName?: string
): ReactWebComponent<I, E>;
export function createComponent<
  I extends HTMLElement,
  E extends EventNames = {}
>(
  ReactOrOptions: typeof window.React | Options<I, E> = window.React,
  tagName?: string,
  elementClass?: Constructor<I>,
  events?: E,
  displayName?: string
): ReactWebComponent<I, E> {
  // digest overloaded parameters
  let React: typeof window.React;
  let tag: string;
  let element: Constructor<I>;
  if (tagName === undefined) {
    const options = ReactOrOptions as Options<I, E>;
    ({tagName: tag, elementClass: element, events, displayName} = options);
    React = options.react;
  } else {
    React = ReactOrOptions as typeof window.React;
    element = elementClass as Constructor<I>;
    tag = tagName;
  }

  // Warn users when web components use reserved React properties
  if (DEV_MODE) {
    for (const p of reservedReactProperties) {
      if (p in element.prototype && !(p in HTMLElement.prototype)) {
        // Note, this effectively warns only for `ref` since the other
        // reserved props are on HTMLElement.prototype. To address this
        // would require crawling down the prototype, which doesn't feel worth
        // it since implementing these properties on an element is extremely
        // rare.
        console.warn(`${tagName} contains property ${p} which is a React
reserved property. It will be used by React and not set on
the element.`);
      }
    }
  }

  const Component = React.Component;
  const createElement = React.createElement;
  const eventProps = new Set(Object.keys(events ?? {}));

  type Props = ReactComponentProps<I, E>;

  class ReactComponent extends Component<Props> {
    private _element: I | null = null;
    private _elementProps!: Record<string, unknown>;
    private _forwardedRef?: React.Ref<I>;
    private _ref?: React.RefCallback<I>;

    static displayName = displayName ?? element.name;

    private _updateElement(oldProps?: Props) {
      if (this._element === null) {
        return;
      }
      // Set element properties to the values in `this.props`
      for (const prop in this._elementProps) {
        setProperty(
          this._element,
          prop,
          this.props[prop],
          oldProps ? oldProps[prop] : undefined,
          events
        );
      }
      // Note, the spirit of React might be to "unset" any old values that
      // are no longer included; however, there's no reasonable value to set
      // them to so we just leave the previous state as is.
    }

    /**
     * Updates element properties correctly setting properties
     * on mount.
     */
    override componentDidMount() {
      this._updateElement();
      this._element?.removeAttribute('defer-hydration');
    }

    /**
     * Updates element properties correctly setting properties
     * on every update. Note, this does not include mount.
     */
    override componentDidUpdate(old: Props) {
      this._updateElement(old);
    }

    /**
     * Renders the custom element with a `ref` prop which allows this
     * component to reference the custom element.
     *
     * Standard attributes are passed to React and element properties and events
     * are updated in componentDidMount/componentDidUpdate.
     *
     */
    override render() {
      // Extract and remove __forwardedRef from userProps in a rename-safe way
      const {__forwardedRef, ...userProps} = this.props;
      // Since refs only get fulfilled once, pass a new one if the user's ref
      // changed. This allows refs to be fulfilled as expected, going from
      // having a value to null.
      if (this._forwardedRef !== __forwardedRef) {
        this._ref = (value: I | null) => {
          if (__forwardedRef !== null) {
            setRef(__forwardedRef, value);
          }

          this._element = value;
          this._forwardedRef = __forwardedRef;
        };
      }
      // Save element props while iterating to avoid the need to iterate again
      // when setting properties.
      this._elementProps = {};
      const props: Record<string, unknown> = {ref: this._ref};
      // Filters class properties and event properties out and passes the
      // remaining attributes to React. This allows attributes to use framework
      // rules for setting attributes and render correctly under SSR.
      for (const [k, v] of Object.entries(userProps)) {
        if (reservedReactProperties.has(k)) {
          // React does *not* handle `className` for custom elements so
          // coerce it to `class` so it's handled correctly.
          props[k === 'className' ? 'class' : k] = v;
          continue;
        }

        if (eventProps.has(k) || k in element.prototype) {
          this._elementProps[k] = v;
          continue;
        }

        props[k] = v;
      }

      // If component is to be server rendered with `@lit-labs/ssr-react` pass
      // element properties in a special bag to be set by the server-side
      // element renderer.
      if (
        NODE_MODE &&
        createElement.name === 'litPatchedCreateElement' &&
        Object.keys(this._elementProps).length
      ) {
        // This property needs to remain unminified.
        props['_$litProps$'] = this._elementProps;
        return createElement<React.HTMLAttributes<I>, I>(tag, props);
      }

      // Suppress hydration warning for server-rendered attributes, including
      // "defer-hydration"
<<<<<<< HEAD
      props.suppressHydrationWarning = true;
=======
      props['suppressHydrationWarning'] = true;
>>>>>>> 5f44d4ea

      return createElement<React.HTMLAttributes<I>, I>(tag, props);
    }
  }

  const ForwardedComponent: ReactWebComponent<I, E> = React.forwardRef<
    I,
    WebComponentProps<I, E>
  >((props, __forwardedRef) =>
    createElement<Props, ReactComponent, typeof ReactComponent>(
      ReactComponent,
      {...props, __forwardedRef},
      props?.children
    )
  );

  // To ease debugging in the React Developer Tools
  ForwardedComponent.displayName = ReactComponent.displayName;

  return ForwardedComponent;
}<|MERGE_RESOLUTION|>--- conflicted
+++ resolved
@@ -373,11 +373,7 @@
 
       // Suppress hydration warning for server-rendered attributes, including
       // "defer-hydration"
-<<<<<<< HEAD
-      props.suppressHydrationWarning = true;
-=======
       props['suppressHydrationWarning'] = true;
->>>>>>> 5f44d4ea
 
       return createElement<React.HTMLAttributes<I>, I>(tag, props);
     }
