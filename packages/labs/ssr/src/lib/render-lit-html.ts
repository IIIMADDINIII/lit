/// <reference lib="dom" />

/**
 * @license
 * Copyright 2019 Google LLC
 * SPDX-License-Identifier: BSD-3-Clause
 */

import type {TemplateResult, ChildPart} from 'lit';
import type {
  Directive,
  DirectiveClass,
  DirectiveResult,
} from 'lit/directive.js';

import {nothing, noChange} from 'lit';
import {PartType} from 'lit/directive.js';
import {isTemplateResult} from 'lit/directive-helpers.js';
import {_Σ} from 'lit-html/private-ssr-support.js';

const {
  getTemplateHtml,
  marker,
  markerMatch,
  boundAttributeSuffix,
  overrideDirectiveResolve,
  getAttributePartCommittedValue,
  resolveDirective,
  AttributePart,
  PropertyPart,
  BooleanAttributePart,
  EventPart,
} = _Σ;

import {digestForTemplateResult} from 'lit/experimental-hydrate.js';

import {
  ElementRenderer,
  ElementRendererConstructor,
  getElementRenderer,
} from './element-renderer.js';

import {createRequire} from 'module';
const require = createRequire(import.meta.url);

// eslint-disable-next-line @typescript-eslint/no-var-requires
const escapeHtml = require('escape-html') as typeof import('escape-html');

import type {DefaultTreeDocumentFragment} from 'parse5';

import {
  traverse,
  parseFragment,
  isCommentNode,
  isElement,
} from './util/parse5-utils.js';

import {isRenderLightDirective} from '@lit-labs/ssr-client/directives/render-light.js';
<<<<<<< HEAD
import {isServerUntilDirective} from '@lit-labs/ssr-client/directives/server-until.js';
import {LitElement} from 'lit';
import {LitElementRenderer} from './lit-element-renderer.js';
=======
>>>>>>> a9b15910
import {reflectedAttributeName} from './reflected-attributes.js';

import {LitElementRenderer} from './lit-element-renderer.js';

declare module 'parse5' {
  interface DefaultTreeElement {
    isDefinedCustomElement?: boolean;
  }
}

const patchedDirectiveCache: WeakMap<DirectiveClass, DirectiveClass> =
  new Map();

/**
 * Looks for values of type `DirectiveResult` and replaces its Directive class
 * with a subclass that calls `render` rather than `update`
 */
const patchIfDirective = (value: unknown) => {
  const directiveCtor = (value as DirectiveResult)?._$litDirective$;
  if (directiveCtor !== undefined) {
    let patchedCtor = patchedDirectiveCache.get(directiveCtor);
    if (patchedCtor === undefined) {
      patchedCtor = overrideDirectiveResolve(
        directiveCtor,
        (directive: Directive, values: unknown[]) => {
          // Since the return value may also be a directive result in the case of
          // nested directives, we may need to patch that as well
          return patchIfDirective(directive.render(...values));
        }
      );
      patchedDirectiveCache.set(directiveCtor, patchedCtor);
    }
    (value as DirectiveResult)._$litDirective$ = patchedCtor;
  }
  return value;
};

/**
 * Patches `DirectiveResult` `Directive` classes for AttributePart values, which
 * may be an array
 */
const patchAnyDirectives = (
  part: InstanceType<typeof AttributePart>,
  value: unknown,
  valueIndex: number
) => {
  if (part.strings !== undefined) {
    for (let i = 0; i < part.strings.length - 1; i++) {
      patchIfDirective((value as unknown[])[valueIndex + i]);
    }
  } else {
    patchIfDirective(value);
  }
};

const templateCache = new Map<TemplateStringsArray, Array<Op>>();
/**

 * Operation to output static text
 */
type TextOp = {
  type: 'text';
  value: string;
};

/**
 * Operation to output dynamic text from the associated template result value
 */
type ChildPartOp = {
  type: 'child-part';
  index: number;
  useCustomElementInstance?: boolean;
};

/**
 * Operation to output an attribute with bindings. Includes all bindings for an
 * attribute.
 */
type AttributePartOp = {
  type: 'attribute-part';
  index: number;
  name: string;
  ctor: typeof AttributePart;
  strings: Array<string>;
  tagName: string;
  useCustomElementInstance?: boolean;
};

/**
 * Operation for an element binding. Although we only support directives in
 * element position which cannot emit anything, the opcode needs to index past
 * the part value
 */
type ElementPartOp = {
  type: 'element-part';
  index: number;
};

/**
 * Operator to create a custom element instance.
 */
type CustomElementOpenOp = {
  type: 'custom-element-open';
  tagName: string;
  ctor: {new (): HTMLElement};
  staticAttributes: Map<string, string>;
};

/**
 * Operation to render a custom element's attributes. This is separate from
 * `custom-element-open` because attribute/property parts go in between and need
 * to run and be set on the instance before we render the element's final
 * attributes.
 */
type CustomElementAttributesOp = {
  type: 'custom-element-attributes';
};

/**
 * Operation to render a custom element's children, usually its shadow root.
 */
type CustomElementShadowOp = {
  type: 'custom-element-shadow';
};

/**
 * Operation to close a custom element so that its no longer available for
 * bindings.
 */
type CustomElementClosedOp = {
  type: 'custom-element-close';
};

/**
 * Operation to possibly emit the `<!--lit-node-->` marker; the operation
 * always emits if there were attribtue parts, and may emit if the node
 * was a custom element and it needed `defer-hydration` because it was
 * rendered in the shadow root of another custom element host; we don't
 * know the latter at opcode generation time, and so that test is done at
 * runtime in the opcode.
 */
type PossibleNodeMarkerOp = {
  type: 'possible-node-marker';
  boundAttributesCount: number;
  nodeIndex: number;
};

type Op =
  | TextOp
  | ChildPartOp
  | AttributePartOp
  | ElementPartOp
  | CustomElementOpenOp
  | CustomElementAttributesOp
  | CustomElementShadowOp
  | CustomElementClosedOp
  | PossibleNodeMarkerOp;

/**
 * For a given TemplateResult, generates and/or returns a cached list of opcodes
 * for the associated Template.  Opcodes are designed to allow emitting
 * contiguous static text from the template as much as possible, with specific
 * non-`text` opcodes interleaved to perform dynamic work, such as emitting
 * values for ChildParts or AttributeParts, and handling custom elements.
 *
 * For the following example template, an opcode list may look like this:
 *
 * ```js
 * html`<div><span>Hello</span><span class=${'bold'}>${template()}</span></div>`
 * ```
 *
 * - `text`
 *   - Emit run of static text: `<div><span>Hello</span><span`
 * - `attribute-part`
 *   - Emit an AttributePart's value, e.g. ` class="bold"`
 * - `text`
 *   - Emit run of static text: `>`
 * - `child-part`
 *   - Emit the ChildPart's value, in this case a TemplateResult, thus we recurse
 *     into that template's opcodes
 * - `text`
 *   - Emit run of static text: `/span></div>`
 *
 * When a custom-element is encountered, the flow looks like this:
 *
 * ```js
 * html`<x-foo staticAttr dynamicAttr=${value}><div>child</div>...</x-foo>`
 * ```
 *
 * - `text`
 *   - Emit open tag `<x-foo`
 * - `custom-element-open`
 *   - Create the CE `instance`+`renderer` and put on
 *     `customElementInstanceStack`
 *   - Call `renderer.setAttribute()` for any `staticAttributes` (e.g.
 *     'staticAttr`)
 * - `attribute-part`(s)
 *   - Call `renderer.setAttribute()` or `renderer.setProperty()` for
 *     `AttributePart`/`PropertyPart`s (e.g. for `dynamicAttr`)
 * - `custom-element-attributes`
 *   - Call `renderer.connectedCallback()`
 *   - Emit `renderer.renderAttributes()`
 * - `text`
 *   - Emit end of of open tag `>`
 * - `possible-node-marker`
 *   - Emit `<!--lit-node n-->` marker if there were attribute parts or
 *      we needed to emit the `defer-hydration` attribute
 * - `custom-element-shadow`
 *   - Emit `renderer.renderShadow()` (emits `<template shadowroot>` +
 *     recurses to emit `render()`)
 * - `text`
 *   - Emit run of static text within tag: `<div>child</div>...`
 * - ...(recurse to render more parts/children)...
 * - `custom-element-close`
 *   - Pop the CE `instance`+`renderer` off the `customElementInstanceStack`
 */
const getTemplateOpcodes = (result: TemplateResult) => {
  const template = templateCache.get(result.strings);
  if (template !== undefined) {
    return template;
  }
  const [html, attrNames] = getTemplateHtml(result.strings, result._$litType$);

  /**
   * The html string is parsed into a parse5 AST with source code information
   * on; this lets us skip over certain ast nodes by string character position
   * while walking the AST.
   */
  const ast = parseFragment(String(html), {
    sourceCodeLocationInfo: true,
  }) as DefaultTreeDocumentFragment;

  const ops: Array<Op> = [];

  /* The last offset of html written to the stream */
  let lastOffset: number | undefined = 0;

  /* Current attribute part index, for indexing attrNames */
  let attrIndex = 0;

  /**
   * Sets `lastOffset` to `offset`, skipping a range of characters. This is
   * useful for skipping and re-writing lit-html marker nodes, bound attribute
   * suffix, etc.
   */
  const skipTo = (offset: number) => {
    if (lastOffset === undefined) {
      throw new Error('lastOffset is undefined');
    }
    if (offset < lastOffset) {
      throw new Error(`offset must be greater than lastOffset.
        offset: ${offset}
        lastOffset: ${lastOffset}
      `);
    }
    lastOffset = offset;
  };

  /**
   * Records the given string to the output, either by appending to the current
   * opcode (if already `text`) or by creating a new `text` opcode (if the
   * previous opocde was not `text)
   */
  const flush = (value: string) => {
    const op = getLast(ops);
    if (op !== undefined && op.type === 'text') {
      op.value += value;
    } else {
      ops.push({
        type: 'text',
        value,
      });
    }
  };

  /**
   * Creates or appends to a text opcode with a substring of the html from the
   * `lastOffset` flushed to `offset`.
   */
  const flushTo = (offset?: number) => {
    if (lastOffset === undefined) {
      throw new Error('lastOffset is undefined');
    }
    const previousLastOffset = lastOffset;
    lastOffset = offset;
    const value = String(html).substring(previousLastOffset, offset);
    flush(value);
  };

  // Depth-first node index, counting only comment and element nodes, to match
  // client-side lit-html.
  let nodeIndex = 0;

  traverse(ast, {
    pre(node, parent) {
      if (isCommentNode(node)) {
        if (node.data === markerMatch) {
          flushTo(node.sourceCodeLocation!.startOffset);
          skipTo(node.sourceCodeLocation!.endOffset);
          ops.push({
            type: 'child-part',
            index: nodeIndex,
            useCustomElementInstance:
              parent && isElement(parent) && parent.isDefinedCustomElement,
          });
        }
        nodeIndex++;
      } else if (isElement(node)) {
        // Whether to flush the start tag. This is necessary if we're changing
        // any of the attributes in the tag, so it's true for custom-elements
        // which might reflect their own state, or any element with a binding.
        let writeTag = false;
        let boundAttributesCount = 0;

        const tagName = node.tagName;
        let ctor;

        if (tagName.indexOf('-') !== -1) {
          // Looking up the constructor here means that custom elements must be
          // registered before rendering the first template that contains them.
          ctor = customElements.get(tagName);
          if (ctor !== undefined) {
            // Write the start tag
            writeTag = true;
            // Mark that this is a custom element
            node.isDefinedCustomElement = true;
            ops.push({
              type: 'custom-element-open',
              tagName,
              ctor,
              staticAttributes: new Map(
                node.attrs
                  .filter((attr) => !attr.name.endsWith(boundAttributeSuffix))
                  .map((attr) => [attr.name, attr.value])
              ),
            });
          }
        }
        if (node.attrs.length > 0) {
          for (const attr of node.attrs) {
            const isAttrBinding = attr.name.endsWith(boundAttributeSuffix);
            const isElementBinding = attr.name.startsWith(marker);
            if (isAttrBinding || isElementBinding) {
              writeTag = true;
              boundAttributesCount += 1;
              // Note that although we emit a lit-node comment marker for any
              // nodes with bindings, we don't account for it in the nodeIndex because
              // that will not be injected into the client template
              const strings = attr.value.split(marker);
              // We store the case-sensitive name from `attrNames` (generated
              // while parsing the template strings); note that this assumes
              // parse5 attribute ordering matches string ordering
              const name = attrNames[attrIndex++];
              const attrSourceLocation =
                node.sourceCodeLocation!.attrs[attr.name];
              const attrNameStartOffset = attrSourceLocation.startOffset;
              const attrEndOffset = attrSourceLocation.endOffset;
              flushTo(attrNameStartOffset);
              if (isAttrBinding) {
                const [, prefix, caseSensitiveName] = /([.?@])?(.*)/.exec(
                  name as string
                )!;
                ops.push({
                  type: 'attribute-part',
                  index: nodeIndex,
                  name: caseSensitiveName,
                  ctor:
                    prefix === '.'
                      ? PropertyPart
                      : prefix === '?'
                      ? BooleanAttributePart
                      : prefix === '@'
                      ? EventPart
                      : AttributePart,
                  strings,
                  tagName: tagName.toUpperCase(),
                  useCustomElementInstance: ctor !== undefined,
                });
              } else {
                ops.push({
                  type: 'element-part',
                  index: nodeIndex,
                });
              }
              skipTo(attrEndOffset);
            } else if (node.isDefinedCustomElement) {
              // For custom elements, all static attributes are stored along
              // with the `custom-element-open` opcode so that we can set them
              // into the custom element instance, and then serialize them back
              // out along with any manually-reflected attributes. As such, we
              // skip over static attribute text here.
              const attrSourceLocation =
                node.sourceCodeLocation!.attrs[attr.name];
              flushTo(attrSourceLocation.startOffset);
              skipTo(attrSourceLocation.endOffset);
            }
          }
        }

        if (writeTag) {
          if (node.isDefinedCustomElement) {
            flushTo(node.sourceCodeLocation!.startTag.endOffset - 1);
            ops.push({
              type: 'custom-element-attributes',
            });
            flush('>');
            skipTo(node.sourceCodeLocation!.startTag.endOffset);
          } else {
            flushTo(node.sourceCodeLocation!.startTag.endOffset);
          }
          ops.push({
            type: 'possible-node-marker',
            boundAttributesCount,
            nodeIndex,
          });
        }

        if (ctor !== undefined) {
          ops.push({
            type: 'custom-element-shadow',
          });
        }
        nodeIndex++;
      }
    },
    post(node) {
      if (isElement(node) && node.isDefinedCustomElement) {
        ops.push({
          type: 'custom-element-close',
        });
      }
    },
  });
  // Flush remaining static text in the template (e.g. closing tags)
  flushTo();
  templateCache.set(result.strings, ops);
  return ops;
};

export type RenderInfo = {
  // Element renderers to use
  elementRenderers: ElementRendererConstructor[];
  // Stack of open custom elements (in light dom or shadow dom)
  customElementInstanceStack: Array<ElementRenderer | undefined>;
  // Stack of open host custom elements (n-1 will be n's host)
  customElementHostStack: Array<ElementRenderer | undefined>;
};

const defaultRenderInfo = {
  elementRenderers: [LitElementRenderer],
  customElementInstanceStack: [],
  customElementHostStack: [],
};

declare global {
  interface Array<T> {
    flat(depth: number): Array<T>;
  }
}

/**
 * Renders a lit-html template (or any renderable lit-html value) to a string
 * iterator. Any custom elements encountered will be rendered if a matching
 * ElementRenderer is found.
 *
 * This method is suitable for streaming the contents of the element.
 *
 * @param value Value to render
 * @param renderInfo Optional render context object that should be passed
 *   to any re-entrant calls to `render`, e.g. from a `renderShadow` callback
 *   on an ElementRenderer.
 */
export function* render(
  value: unknown,
  renderInfo?: RenderInfo
): IterableIterator<string> {
  renderInfo = {...defaultRenderInfo, ...renderInfo};
  yield* renderValue(value, renderInfo);
}

function* renderValue(
  value: unknown,
  renderInfo: RenderInfo
): IterableIterator<string> {
  patchIfDirective(value);
  if (isRenderLightDirective(value)) {
    // If a value was produced with renderLight(), we want to call and render
    // the renderLight() method.
    const instance = getLast(renderInfo.customElementInstanceStack);
    if (instance !== undefined) {
      yield* instance.renderLight(renderInfo);
    }
    value = null;
  } else if (isServerUntilDirective(value)) {
    const promise = (value as DirectiveResult)
      .values[0] as PromiseLike<unknown>;
    const continuation = promise.then((v) => renderValue(v, renderInfo));
    yield (continuation as unknown) as string;
    return;
  } else {
    value = resolveDirective({type: PartType.CHILD} as ChildPart, value);
  }
  if (value != null && isTemplateResult(value)) {
    yield `<!--lit-part ${digestForTemplateResult(value as TemplateResult)}-->`;
    yield* renderTemplateResult(value as TemplateResult, renderInfo);
  } else {
    yield `<!--lit-part-->`;
    if (
      value === undefined ||
      value === null ||
      value === nothing ||
      value === noChange
    ) {
      // yield nothing
    } else if (Array.isArray(value)) {
      for (const item of value) {
        yield* renderValue(item, renderInfo);
      }
    } else {
      yield escapeHtml(String(value));
    }
  }
  yield `<!--/lit-part-->`;
}

function* renderTemplateResult(
  result: TemplateResult,
  renderInfo: RenderInfo
): IterableIterator<string> {
  // In order to render a TemplateResult we have to handle and stream out
  // different parts of the result separately:
  //   - Literal sections of the template
  //   - Defined custom element within the literal sections
  //   - Values in the result
  //
  // This means we can't just iterate through the template literals and values,
  // we must parse and traverse the template's HTML. But we don't want to pay
  // the cost of serializing the HTML node-by-node when we already have the
  // template in string form. So we parse with location info turned on and use
  // that to index into the HTML string generated by TemplateResult.getHTML().
  // During the tree walk we will handle expression marker nodes and custom
  // elements. For each we will record the offset of the node, and output the
  // previous span of HTML.

  const ops = getTemplateOpcodes(result);

  /* The next value in result.values to render */
  let partIndex = 0;

  for (const op of ops) {
    switch (op.type) {
      case 'text':
        yield op.value;
        break;
      case 'child-part': {
        const value = result.values[partIndex++];
        yield* renderValue(value, renderInfo);
        break;
      }
      case 'attribute-part': {
        const statics = op.strings;
        const part = new op.ctor(
          // Passing only object with tagName for the element is fine since the
          // directive only gets PartInfo without the node available in the
          // constructor
          {tagName: op.tagName} as HTMLElement,
          op.name,
          statics,
          undefined,
          {}
        );
        const value =
          part.strings === undefined ? result.values[partIndex] : result.values;
        patchAnyDirectives(part, value, partIndex);
        let committedValue: unknown = noChange;
        // Values for EventParts are never emitted
        if (!(part.type === PartType.EVENT)) {
          committedValue = getAttributePartCommittedValue(
            part,
            value,
            partIndex
          );
        }
        // We don't emit anything on the server when value is `noChange` or
        // `nothing`
        if (committedValue !== noChange) {
          const instance = op.useCustomElementInstance
            ? getLast(renderInfo.customElementInstanceStack)
            : undefined;
          if (part.type === PartType.PROPERTY) {
            yield* renderPropertyPart(instance, op, committedValue);
          } else if (part.type === PartType.BOOLEAN_ATTRIBUTE) {
            // Boolean attribute binding
            yield* renderBooleanAttributePart(instance, op, committedValue);
          } else {
            yield* renderAttributePart(instance, op, committedValue);
          }
        }
        partIndex += statics.length - 1;
        break;
      }
      case 'element-part': {
        // We don't emit anything for element parts (since we only support
        // directives for now; since they can't render, we don't even bother
        // running them), but we still need to advance the part index
        partIndex++;
        break;
      }
      case 'custom-element-open': {
        // Instantiate the element and its renderer
        const instance = getElementRenderer(
          renderInfo,
          op.tagName,
          op.ctor,
          op.staticAttributes
        );
        // Set static attributes to the element renderer
        if (instance !== undefined) {
          for (const [name, value] of op.staticAttributes) {
            instance?.setAttribute(name, value);
          }
        }
        renderInfo.customElementInstanceStack.push(instance);
        break;
      }
      case 'custom-element-attributes': {
        const instance = getLast(renderInfo.customElementInstanceStack);
        if (instance !== undefined) {
          // Perform any connect-time work via the renderer (e.g. reflecting any
          // properties to attributes, for example)
          if (instance.connectedCallback) {
            instance.connectedCallback();
          }
          // Render out any attributes on the instance (both static and those
          // that may have been dynamically set by the renderer)
          yield* instance.renderAttributes();
          // If this element is nested in another, add the `defer-hydration`
          // attribute, so that it does not enable before the host element
          // hydrates
          if (renderInfo.customElementHostStack.length > 0) {
            yield ' defer-hydration';
          }
        }
        break;
      }
      case 'possible-node-marker': {
        // Add a node marker if this element had attribute bindings or if it
        // was nested in another and we rendered the `defer-hydration` attribute
        // since the hydration node walk will need to stop at this element
        // to hydrate it
        if (
          op.boundAttributesCount > 0 ||
          renderInfo.customElementHostStack.length > 0
        ) {
          yield `<!--lit-node ${op.nodeIndex}-->`;
        }
        break;
      }
      case 'custom-element-shadow': {
        const instance = getLast(renderInfo.customElementInstanceStack);
        if (instance !== undefined && instance.renderShadow !== undefined) {
          renderInfo.customElementHostStack.push(instance);
          const shadowContents = instance.renderShadow(renderInfo);
          // Only emit a DSR if renderShadow() emitted something (returning
          // undefined allows effectively no-op rendering the element)
          if (shadowContents !== undefined) {
            yield '<template shadowroot="open">';
            yield* shadowContents;
            yield '</template>';
          }
          renderInfo.customElementHostStack.pop();
        }
        break;
      }
      case 'custom-element-close':
        renderInfo.customElementInstanceStack.pop();
        break;
      default:
        throw new Error('internal error');
    }
  }

  if (partIndex !== result.values.length) {
    throw new Error(
      `unexpected final partIndex: ${partIndex} !== ${result.values.length}`
    );
  }
}

function* renderPropertyPart(
  instance: ElementRenderer | undefined,
  op: AttributePartOp,
  value: unknown
) {
  value = value === nothing ? undefined : value;
  // Property should be reflected to attribute
  const reflectedName = reflectedAttributeName(op.tagName, op.name);
  if (instance !== undefined) {
    instance.setProperty(op.name, value);
  }
  if (reflectedName !== undefined) {
    yield `${reflectedName}="${escapeHtml(String(value))}"`;
  }
}

function* renderBooleanAttributePart(
  instance: ElementRenderer | undefined,
  op: AttributePartOp,
  value: unknown
) {
  if (value && value !== nothing) {
    if (instance !== undefined) {
      instance.setAttribute(op.name, '');
    } else {
      yield op.name;
    }
  }
}

function* renderAttributePart(
  instance: ElementRenderer | undefined,
  op: AttributePartOp,
  value: unknown
) {
  if (value !== nothing) {
    if (instance !== undefined) {
      instance.setAttribute(op.name, value as string);
    } else {
      yield `${op.name}="${escapeHtml(String(value ?? ''))}"`;
    }
  }
}

const getLast = <T>(a: Array<T>) => a[a.length - 1];<|MERGE_RESOLUTION|>--- conflicted
+++ resolved
@@ -56,15 +56,9 @@
 } from './util/parse5-utils.js';
 
 import {isRenderLightDirective} from '@lit-labs/ssr-client/directives/render-light.js';
-<<<<<<< HEAD
 import {isServerUntilDirective} from '@lit-labs/ssr-client/directives/server-until.js';
-import {LitElement} from 'lit';
 import {LitElementRenderer} from './lit-element-renderer.js';
-=======
->>>>>>> a9b15910
 import {reflectedAttributeName} from './reflected-attributes.js';
-
-import {LitElementRenderer} from './lit-element-renderer.js';
 
 declare module 'parse5' {
   interface DefaultTreeElement {
@@ -559,7 +553,7 @@
     const promise = (value as DirectiveResult)
       .values[0] as PromiseLike<unknown>;
     const continuation = promise.then((v) => renderValue(v, renderInfo));
-    yield (continuation as unknown) as string;
+    yield continuation as unknown as string;
     return;
   } else {
     value = resolveDirective({type: PartType.CHILD} as ChildPart, value);
