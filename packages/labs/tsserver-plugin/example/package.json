--- conflicted
+++ resolved
@@ -3,14 +3,10 @@
   "private": true,
   "type": "module",
   "devDependencies": {
-    "@lit-labs/tsserver-plugin": "file:..",
-<<<<<<< HEAD
-    "typescript": "~5.5.0"
+    "@lit-labs/tsserver-plugin": "file:.."
   },
   "dependencies": {
-    "lit": "^3.2.1"
-=======
+    "lit": "^3.2.1",
     "typescript": "~5.9.0"
->>>>>>> 1603bb59
   }
 }