{
  "name": "@lit-labs/tsserver-plugin",
  "private": true,
  "version": "0.0.1",
  "description": "TypeScript Language Service Plugin for Lit",
  "license": "BSD-3-Clause",
  "author": "Google LLC",
  "homepage": "https://github.com/lit/lit/tree/main/packages/labs/tsserver-plugin",
  "repository": {
    "type": "git",
    "url": "git+https://github.com/lit/lit.git",
    "directory": "packages/labs/tsserver-plugin"
  },
  "main": "index.cjs",
  "type": "module",
  "scripts": {
    "build": "wireit",
    "test": "wireit"
  },
  "wireit": {
    "build": {
      "command": "tsc --build --pretty",
      "files": [
        "src/**/*.ts",
        "tsconfig.json"
      ],
      "output": [
        "lib",
        "test",
        "index.{js,js.map,d.ts,d.ts.map}",
        "tsconfig.tsbuildinfo"
      ],
      "dependencies": [
        "../analyzer:build"
      ],
      "clean": "if-file-deleted"
    },
    "test": {
      "command": "node --enable-source-maps --test-reporter=spec --test test/**/*_test.js",
      "dependencies": [
        "build"
      ],
      "files": [
        "test-files/**/*"
      ],
      "output": []
    }
  },
  "files": [
    "index.*",
    "/lib/"
  ],
  "exports": {
    ".": "./index.js"
  },
  "devDependencies": {
<<<<<<< HEAD
    "@types/node": "^22.7.7",
    "typescript": "~5.5.0"
  },
  "dependencies": {
    "@lit-labs/analyzer": "^0.13.1",
    "@parse5/tools": "^0.5.0"
=======
    "typescript": "~5.9.0"
>>>>>>> 1603bb59
  }
}<|MERGE_RESOLUTION|>--- conflicted
+++ resolved
@@ -54,15 +54,11 @@
     ".": "./index.js"
   },
   "devDependencies": {
-<<<<<<< HEAD
-    "@types/node": "^22.7.7",
-    "typescript": "~5.5.0"
+    "@types/node": "^22.7.7"
   },
   "dependencies": {
     "@lit-labs/analyzer": "^0.13.1",
-    "@parse5/tools": "^0.5.0"
-=======
+    "@parse5/tools": "^0.5.0",
     "typescript": "~5.9.0"
->>>>>>> 1603bb59
   }
 }