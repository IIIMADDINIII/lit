/**
 * @license
 * Copyright 2018 Google LLC
 * SPDX-License-Identifier: BSD-3-Clause
 */

import {AttributePart, noChange} from '../lit-html.js';
import {
  directive,
  Directive,
  DirectiveParameters,
  PartInfo,
  PartType,
} from '../directive.js';

/**
 * A key-value set of CSS properties and values.
 *
 * The key should be either a valid CSS property name string, like
 * `'background-color'`, or a valid JavaScript camel case property name
 * for CSSStyleDeclaration like `backgroundColor`.
 */
export interface StyleInfo {
  readonly [name: string]: string | undefined | null;
}

class StyleMapDirective extends Directive {
  _previousStyleProperties: Set<string> = new Set();

  constructor(partInfo: PartInfo) {
    super(partInfo);
    if (
      partInfo.type !== PartType.ATTRIBUTE ||
      partInfo.name !== 'style' ||
      (partInfo.strings?.length as number) > 2
    ) {
      throw new Error(
        'The `styleMap` directive must be used in the `style` attribute ' +
          'and must be the only part in the attribute.'
      );
    }
  }

  render(styleInfo: StyleInfo) {
    return Object.keys(styleInfo).reduce((style, prop) => {
      const value = styleInfo[prop];
      if (value == null) {
        return style;
      }
      // Convert property names from camel-case to dash-case, i.e.:
      //  `backgroundColor` -> `background-color`
      // Vendor-prefixed names need an extra `-` appended to front:
      //  `webkitAppearance` -> `-webkit-appearance`
      // Exception is any property name containing a dash, including
      // custom properties; we assume these are already dash-cased i.e.:
      //  `--my-button-color` --> `--my-button-color`
      prop = prop
        .replace(/(?:^(webkit|moz|ms|o)|)(?=[A-Z])/g, '-$&')
        .toLowerCase();
      return style + `${prop}:${value};`;
    }, '');
  }

<<<<<<< HEAD
  // The wider return type is only provided here so that one of the tests can
  // extend this class and return a different type.
  update(
    part: AttributePart,
    [styleInfo]: DirectiveParameters<this>
  ): string | typeof noChange {
=======
  override update(part: AttributePart, [styleInfo]: DirectiveParameters<this>) {
>>>>>>> d6b385e3
    const {style} = part.element as HTMLElement;

    // Remove old properties that no longer exist in styleInfo
    // We use forEach() instead of for-of so that re don't require down-level
    // iteration.
    this._previousStyleProperties!.forEach((name) => {
      // If the name isn't in styleInfo or it's null/undefined
      if (styleInfo[name] == null) {
        this._previousStyleProperties!.delete(name);
        if (name.includes('-')) {
          style.removeProperty(name);
        } else {
          // Note reset using empty string (vs null) as IE11 does not always
          // reset via null (https://developer.mozilla.org/en-US/docs/Web/API/ElementCSSInlineStyle/style#setting_styles)
          // eslint-disable-next-line @typescript-eslint/no-explicit-any
          (style as any)[name] = '';
        }
      }
    });

    // Add or update properties
    for (const name in styleInfo) {
      const value = styleInfo[name];
      if (value != null) {
        this._previousStyleProperties.add(name);
        if (name.includes('-')) {
          style.setProperty(name, value);
        } else {
          // eslint-disable-next-line @typescript-eslint/no-explicit-any
          (style as any)[name] = value;
        }
      }
    }
    return noChange;
  }
}

/**
 * A directive that applies CSS properties to an element.
 *
 * `styleMap` can only be used in the `style` attribute and must be the only
 * expression in the attribute. It takes the property names in the `styleInfo`
 * object and adds the property values as CSS properties. Property names with
 * dashes (`-`) are assumed to be valid CSS property names and set on the
 * element's style object using `setProperty()`. Names without dashes are
 * assumed to be camelCased JavaScript property names and set on the element's
 * style object using property assignment, allowing the style object to
 * translate JavaScript-style names to CSS property names.
 *
 * For example `styleMap({backgroundColor: 'red', 'border-top': '5px', '--size':
 * '0'})` sets the `background-color`, `border-top` and `--size` properties.
 *
 * @param styleInfo
 */
export const styleMap = directive(StyleMapDirective);

/**
 * The type of the class that powers this directive. Necessary for naming the
 * directive's return type.
 */
export type {StyleMapDirective};<|MERGE_RESOLUTION|>--- conflicted
+++ resolved
@@ -61,16 +61,12 @@
     }, '');
   }
 
-<<<<<<< HEAD
   // The wider return type is only provided here so that one of the tests can
   // extend this class and return a different type.
-  update(
+  override update(
     part: AttributePart,
     [styleInfo]: DirectiveParameters<this>
   ): string | typeof noChange {
-=======
-  override update(part: AttributePart, [styleInfo]: DirectiveParameters<this>) {
->>>>>>> d6b385e3
     const {style} = part.element as HTMLElement;
 
     // Remove old properties that no longer exist in styleInfo
