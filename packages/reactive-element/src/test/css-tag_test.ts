/**
 * @license
 * Copyright 2020 Google LLC
 * SPDX-License-Identifier: BSD-3-Clause
 */

import {
  css,
  CSSResult,
  unsafeCSS,
  supportsAdoptingStyleSheets,
<<<<<<< HEAD
  adoptStyles,
  getAdoptedStyles,
} from '../css-tag.js';
import {
  html,
  getComputedStyleValue,
  createShadowRoot,
  nextFrame,
  getLinkWithSheet,
  ensureLinkLoaded,
} from './test-helpers.js';
=======
} from '@lit/reactive-element/css-tag.js';
>>>>>>> 02b0b7b9
import {assert} from '@esm-bundle/chai';

suite('Styling', () => {
  suite('css tag', () => {
    test('stylesheet from same template literal without expressions are cached', () => {
      // Alias avoids syntax highlighting issues in editors
      const cssValue = css;
      const makeStyle = () => cssValue`foo`;
      const style1 = makeStyle();
      if (supportsAdoptingStyleSheets) {
        assert.isDefined(style1.styleSheet);
        assert.strictEqual(style1.styleSheet, style1.styleSheet);
        const style2 = makeStyle();
        // Equal because we cache stylesheets based on TemplateStringArrays
        assert.strictEqual(style1.styleSheet, style2.styleSheet);
      } else {
        assert.isUndefined(style1.styleSheet);
      }
    });

    test('stylesheet from same template literal with expressions are not cached', () => {
      // Alias avoids syntax highlighting issues in editors
      const cssValue = css;
      const makeStyle = () => cssValue`background: ${cssValue`blue`}`;
      const style1 = makeStyle();
      if (supportsAdoptingStyleSheets) {
        assert.isDefined(style1.styleSheet);
        assert.strictEqual(style1.styleSheet, style1.styleSheet);
        const style2 = makeStyle();
        assert.notStrictEqual(style1.styleSheet, style2.styleSheet);
      } else {
        assert.isUndefined(style1.styleSheet);
      }
    });

    test('unsafeCSS() always produces a new stylesheet', () => {
      const makeStyle = () => unsafeCSS(`foo`);
      const style1 = makeStyle();
      if (supportsAdoptingStyleSheets) {
        assert.isDefined(style1.styleSheet);
        assert.strictEqual(style1.styleSheet, style1.styleSheet);
        const style2 = makeStyle();
        assert.notStrictEqual(style1.styleSheet, style2.styleSheet);
      } else {
        assert.isUndefined(style1.styleSheet);
      }
    });

    test('`css` get styles throws when unsafe values are used', async () => {
      assert.throws(() => {
        css`
          div {
            border: ${`2px solid blue;` as any};
          }
        `;
      });
    });

    test('`css` allows real JavaScript numbers', async () => {
      const spacer = 2;
      // Alias avoids syntax highlighting issues in editors
      const cssValue = css;
      const result = cssValue`
        div {
          margin: ${spacer * 2}px;
        }
      `;
      assert.equal(result.cssText.replace(/\s/g, ''), 'div{margin:4px;}');
    });

    test('`CSSResult` cannot be constructed', async () => {
      // Note, this is done for security, instead use `css` or `unsafeCSS`
      assert.throws(() => {
        new (CSSResult as any)('throw', Symbol());
      });
    });

    test('`CSSResult` allows for String type coercion via toString()', async () => {
      const cssModule = css`
        .my-module {
          color: yellow;
        }
      `;
      // Coercion allows for reusage of css-tag outcomes in regular strings.
      // Example use case: apply cssModule as global page styles at
      // document.body level.
      const bodyStyles = `${cssModule}`;
      assert.equal(bodyStyles.replace(/\s/g, ''), '.my-module{color:yellow;}');
    });
  });

  suite('adopting styles', () => {
    let container: HTMLElement;

    setup(() => {
      container = document.createElement('div');
      document.body.appendChild(container);
    });

    teardown(() => {
      if (container && container.parentNode) {
        container.remove();
      }
    });

    test('adoptStyles sets styles in a shadowRoot', () => {
      const host = document.createElement('host-el');
      container.appendChild(host);
      const root = createShadowRoot(host);
      root.innerHTML = html`<div></div>
        <p></p>`;
      const div = root.querySelector('div')!;
      const p = root.querySelector('p')!;
      adoptStyles(root, [
        css`
          div {
            border: 2px solid black;
          }
        `,
        css`
          p {
            border: 4px solid black;
          }
        `,
      ]);
      assert.equal(getComputedStyleValue(div), '2px');
      assert.equal(getComputedStyleValue(p), '4px');
    });

    test('adoptStyles can adopt CSSStyleSheet when supported', () => {
      const host = document.createElement('host-el');
      container.appendChild(host);
      const root = createShadowRoot(host);
      root.innerHTML = html`<div></div>`;
      const div = root.querySelector('div')!;
      let sheet: CSSStyleSheet | undefined;
      try {
        sheet = new CSSStyleSheet();
        sheet.replaceSync(`div {
          border: 12px solid black;
        }`);
      } catch (e) {
        // unsupported
      }
      if (sheet !== undefined) {
        adoptStyles(root, [sheet]);
        assert.equal(getComputedStyleValue(div), '12px');
      }
    });

    test('adoptStyles resets styles in a shadowRoot', () => {
      const host = document.createElement('host-el');
      container.appendChild(host);
      const root = createShadowRoot(host);
      root.innerHTML = html`<div></div>`;
      const div = root.querySelector('div')!;
      adoptStyles(root, [
        css`
          div {
            border: 2px solid black;
          }
        `,
      ]);
      adoptStyles(root, []);
      assert.equal(getComputedStyleValue(div), '0px');
    });

    test('adoptStyles can preserve and add to styles in a shadowRoot', () => {
      const host = document.createElement('host-el');
      container.appendChild(host);
      const root = createShadowRoot(host);
      root.innerHTML = html`<div></div>
        <p></p>`;
      const div = root.querySelector('div')!;
      const p = root.querySelector('p')!;
      adoptStyles(root, [
        css`
          div {
            border: 2px solid black;
          }
        `,
      ]);
      adoptStyles(root, [], true);
      assert.equal(getComputedStyleValue(div), '2px');
      adoptStyles(
        root,
        [
          css`
            div {
              border: 4px solid black;
            }
          `,
        ],
        true
      );
      adoptStyles(
        root,
        [
          css`
            p {
              border: 6px solid black;
            }
          `,
        ],
        true
      );
      assert.equal(getComputedStyleValue(div), '4px');
      assert.equal(getComputedStyleValue(p), '6px');
    });

    test('adoptStyles can set CSSResults, sheets, and style elements based styles in a shadowRoot', async () => {
      const host = document.createElement('host-el');
      container.appendChild(host);
      const root = createShadowRoot(host);
      root.innerHTML = html`
        <div></div>
        <p></p>
        <span></span>
        <header></header>
      `;
      const div = root.querySelector('div')!;
      const p = root.querySelector('p')!;
      const span = root.querySelector('span')!;
      const header = root.querySelector('header')!;
      // result
      const result = css`
        div {
          border: 2px solid black;
        }
      `;
      // sheet (if supported)
      let sheet;
      try {
        sheet = new CSSStyleSheet();
        sheet.replaceSync(`p { border: 4px solid orange;}`);
      } catch (e) {
        // unsupported
      }
      // style
      const style = document.createElement('style');
      style.textContent = `span {border: 8px solid tomato; }`;
      // link
      const link = await getLinkWithSheet(
        `header { border: 16px solid orange;}`
      );
      adoptStyles(root, [result, sheet ?? css``, style, link]);
      // ensure source link is removed
      link.remove();
      // Need to explicitly wait for this for Firefox.
      await ensureLinkLoaded(root.querySelector('link')!);
      await nextFrame();
      // validate
      // result
      assert.equal(getComputedStyleValue(div), '2px');
      // sheet
      if (sheet) {
        assert.equal(getComputedStyleValue(p), '4px');
      }
      // style
      assert.equal(getComputedStyleValue(span), '8px');
      // link
      assert.equal(getComputedStyleValue(header), '16px');
    });

    test('getAdoptedStyles returns adopted sheets and these can be re-applied via `adoptStyles`', async () => {
      const host = document.createElement('host-el');
      container.appendChild(host);
      const root = createShadowRoot(host);
      root.innerHTML = html`
        <div></div>
        <p></p>
        <span></span>
        <header></header>
      `;
      const div = root.querySelector('div')!;
      const p = root.querySelector('p')!;
      const span = root.querySelector('span')!;
      const header = root.querySelector('header')!;
      // result
      const result = css`
        div {
          border: 2px solid black;
        }
      `;
      // sheet (if supported)
      let sheet;
      try {
        sheet = new CSSStyleSheet();
        sheet.replaceSync(`p { border: 4px solid orange;}`);
      } catch (e) {
        // unsupported
      }
      // style
      const style = document.createElement('style');
      style.textContent = `span {border: 8px solid tomato; }`;
      // link
      const link = await getLinkWithSheet(
        `header { border: 16px solid orange;}`
      );
      const styles = [result, sheet ?? css``, style, link];
      adoptStyles(root, styles);
      // ensure source link is removed
      link.remove();
      // Need to explicitly wait for this for Firefox.
      await ensureLinkLoaded(root.querySelector('link')!);
      await nextFrame();
      const adopted = getAdoptedStyles(root);
      assert.equal(adopted.length, styles.length);
      adoptStyles(root, []);
      await nextFrame();
      // validate
      // result
      assert.equal(getComputedStyleValue(div), '0px');
      // sheet
      if (sheet) {
        assert.equal(getComputedStyleValue(p), '0px');
      }
      // style
      assert.equal(getComputedStyleValue(span), '0px');
      // link
      assert.equal(getComputedStyleValue(header), '0px');
      adoptStyles(root, adopted);
      await nextFrame();
      // validate
      // result
      assert.equal(getComputedStyleValue(div), '2px');
      // sheet
      if (sheet) {
        assert.equal(getComputedStyleValue(p), '4px');
      }
      // style
      assert.equal(getComputedStyleValue(span), '8px');
      // link
      assert.equal(getComputedStyleValue(header), '16px');
    });
  });
});<|MERGE_RESOLUTION|>--- conflicted
+++ resolved
@@ -9,10 +9,9 @@
   CSSResult,
   unsafeCSS,
   supportsAdoptingStyleSheets,
-<<<<<<< HEAD
   adoptStyles,
   getAdoptedStyles,
-} from '../css-tag.js';
+} from '@lit/reactive-element/css-tag.js';
 import {
   html,
   getComputedStyleValue,
@@ -21,9 +20,6 @@
   getLinkWithSheet,
   ensureLinkLoaded,
 } from './test-helpers.js';
-=======
-} from '@lit/reactive-element/css-tag.js';
->>>>>>> 02b0b7b9
 import {assert} from '@esm-bundle/chai';
 
 suite('Styling', () => {
